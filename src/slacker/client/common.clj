(ns slacker.client.common
  (:refer-clojure :exclude [send])
  (:use [clojure.string :only [split]])
  (:use [slacker serialization common protocol])
  (:use [link.core :exclude [close]])
  (:use [link.tcp])
  (:use [slingshot.slingshot :only [throw+]])
  (:require [clojure.tools.logging :as log])
  (:import [java.net ConnectException])
  (:import [java.nio.channels ClosedChannelException]))

(defn- handle-valid-response [response]
  (let [[content-type code data] (second response)]
    (case code
      :success (deserialize content-type data)
      :not-found (throw+ {:code code})
      :exception (let [einfo (deserialize content-type data)]
                   (if-not (map? einfo)
                     (throw+ {:code code :error einfo})
                     (let [e (Exception. ^String (:msg einfo))]
                       (.setStackTrace e (:stacktrace einfo))
                       (throw+ e))))
      (throw+ {:code :invalid-result-code}))))

(defn handle-response [response]
  (case (first response)
    :type-response (handle-valid-response response)
    :type-error (throw+ {:code (-> response second first)})
    nil))

(defn make-request [tid content-type func-name params]
  (let [serialized-params (serialize content-type params)]
    [version tid [:type-request [content-type func-name serialized-params]]]))

(def ping-packet [version 0 [:type-ping]])

(defn make-inspect-request [tid cmd args]
  [version tid [:type-inspect-req
                [cmd (serialize :clj args :string)]]])
(defn parse-inspect-response [response]
  (deserialize :clj (-> response
                        second
                        first)
               :string))

(defprotocol SlackerClientProtocol
  (sync-call-remote [this ns-name func-name params])
  (async-call-remote [this ns-name func-name params cb])
  (inspect [this cmd args])
  (close [this]))

(defn- next-trans-id [trans-id-gen]
  (swap! trans-id-gen unchecked-inc))

(deftype SlackerClient [conn rmap trans-id-gen content-type]
  SlackerClientProtocol
  (sync-call-remote [this ns-name func-name params]
    (let [fname (str ns-name "/" func-name)
          tid (next-trans-id trans-id-gen)
          request (make-request tid content-type fname params)
          prms (promise)]
      (swap! rmap assoc tid {:promise prms})
      (send conn request)
      (deref prms *timeout* nil)
      (if (realized? prms)
        (handle-response @prms)
        (do
          (swap! rmap dissoc tid)
          (throw+ {:error :timeout})))))
  (async-call-remote [this ns-name func-name params cb]
    (let [fname (str ns-name "/" func-name)
          tid (next-trans-id trans-id-gen)
          request (make-request tid content-type fname params)
          prms (promise)]
      (swap! rmap assoc tid {:promise prms :callback cb :async? true})
      (send conn request)
      prms))
  (inspect [this cmd args]
    (let [tid (next-trans-id trans-id-gen)
          request (make-inspect-request tid cmd args)
          prms (promise)]
      (swap! rmap assoc tid {:promise prms :type :inspect})
      (send conn request)
      (deref prms *timeout* nil)
      (if (realized? prms)
        (parse-inspect-response @prms))))
  (close [this]
    (link.core/close conn)))

(defn- create-link-handler
  "The event handler for client"
  [rmap]
  (create-handler
   (on-message [_ msg _]
               (let [tid (second msg)
                     callback (get @rmap tid)]
                 (swap! rmap dissoc tid)
                 (when-not (nil? callback)
                   (let [msg-body (nth msg 2)]
                     (if (:async? callback)
                       ;; async callback should run in another thread
                       ;; that won't block or hang the worker thread
                       (future
                         (let [result (handle-response msg-body)]
                           (deliver (:promise callback) result)
                           (if-let [cb (:callback callback)]
                             (cb result))))
                       ;; sync request need to decode ths message in 
                       ;; caller thread
                       (deliver (:promise callback) msg-body))))))
   (on-error [_ ^Exception exc]
             (if (or
                  (instance? ConnectException exc)
                  (instance? ClosedChannelException exc))
               ;; remove all pending requests
               (do
                 (log/warn "Failed to connect to server or connection lost.")
                 (reset! rmap {}))
               (log/error exc "Unexpected error in event loop")))))

(def tcp-options
  {"tcpNoDelay" true,
   "reuseAddress" true,
   "writeBufferHighWaterMark" 0xFFFF ; 65kB
   "writeBufferLowWaterMark" 0xFFF ; 4kB
   "connectTimeoutMillis" 3000})

<<<<<<< HEAD
(defonce request-map (atom {}));; shared between multiple connections
(defonce transaction-id-counter (atom 0))
(defonce slacker-client-factory
  (let [handler (create-link-handler request-map)]
    (tcp-client-factory handler
                        :codec slacker-base-codec
                        :tcp-options tcp-options)))

(defn create-client [host port content-type]
  (let [client (tcp-client slacker-client-factory host port)]
    (SlackerClient. client request-map transaction-id-counter content-type)))
=======
(defn create-client [host port content-type ssl-context]
  (let [rmap (atom  {})
        handler (create-link-handler rmap)
        client (tcp-client host port handler
                           :codec slacker-base-codec
                           :tcp-options tcp-options
                           :ssl-context ssl-context)]
    (SlackerClient. client rmap (atom 0) content-type)))
>>>>>>> 44491581

(defn invoke-slacker
  "Invoke remote function with given slacker connection.
  A call-info tuple should be passed in. Usually you don't use this
  function directly. You should define remote call facade with defremote"
  [sc remote-call-info
   & {:keys [async? callback]
      :or {async? false callback nil}}]
  (let [[nsname fname args] remote-call-info]
    (if (or async? (not (nil? callback)))
      (async-call-remote sc nsname fname args callback)
      (sync-call-remote sc nsname fname args))))

(defn meta-remote
  "get metadata of a remote function by inspect api"
  [sc f]
  (let [fname (if (fn? f)
                (name (:name (meta f)))
                (str f))]
    (inspect sc :meta fname)))

(defn host-port
  "get host and port from connection string"
  [connection-string]
  (let [[host port] (split connection-string #":")]
    [host (Integer/valueOf ^String port)]))
<|MERGE_RESOLUTION|>--- conflicted
+++ resolved
@@ -118,35 +118,26 @@
                  (reset! rmap {}))
                (log/error exc "Unexpected error in event loop")))))
 
-(def tcp-options
+(def ^:dynamic *tcp-options*
   {"tcpNoDelay" true,
    "reuseAddress" true,
    "writeBufferHighWaterMark" 0xFFFF ; 65kB
    "writeBufferLowWaterMark" 0xFFF ; 4kB
    "connectTimeoutMillis" 3000})
 
-<<<<<<< HEAD
 (defonce request-map (atom {}));; shared between multiple connections
 (defonce transaction-id-counter (atom 0))
 (defonce slacker-client-factory
-  (let [handler (create-link-handler request-map)]
-    (tcp-client-factory handler
-                        :codec slacker-base-codec
-                        :tcp-options tcp-options)))
+  (tcp-client-factory))
 
-(defn create-client [host port content-type]
-  (let [client (tcp-client slacker-client-factory host port)]
+(defn create-client [host port content-type ssl-context]
+  (let [handler (create-link-handler request-map)
+        client (tcp-client slacker-client-factory
+                           host port handler
+                           :codec slacker-base-codec
+                           :tcp-options *tcp-options*
+                           :ssl-context ssl-context)]
     (SlackerClient. client request-map transaction-id-counter content-type)))
-=======
-(defn create-client [host port content-type ssl-context]
-  (let [rmap (atom  {})
-        handler (create-link-handler rmap)
-        client (tcp-client host port handler
-                           :codec slacker-base-codec
-                           :tcp-options tcp-options
-                           :ssl-context ssl-context)]
-    (SlackerClient. client rmap (atom 0) content-type)))
->>>>>>> 44491581
 
 (defn invoke-slacker
   "Invoke remote function with given slacker connection.
