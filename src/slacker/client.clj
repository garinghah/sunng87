(ns slacker.client
  (:use [slacker common serialization protocol])
  (:use [slacker.client pool])
  (:use [lamina.core :exclude [close]])
  (:use [lamina.connections])
  (:use [aleph.tcp])
  (:import [slacker SlackerException]))

(defn- handle-normal-response [response]
  (let [[_ content-type code data] response]
    (case code
      :success ((deserializer content-type) (first data))
      :not-found (throw (SlackerException. "function not found."))
      :exception (throw (SlackerException.
                         ((deserializer content-type) (first data))))
      (throw (SlackerException. (str "invalid result code: " code))))))

(defn- handle-response [response]
  (case (first response)
    :type-response (handle-normal-response response)
    :type-error (throw (SlackerException. (str "fatal error: " (second response))))
    nil))

(defn- make-request [content-type func-name params]
  (let [serialized-params ((serializer content-type) params)]
    [version [:type-request content-type func-name serialized-params]]))

(def ping-packet [version :type-ping 0 nil nil])
(defn ping [conn]
  (wait-for-result (conn ping-packet) *timeout*))

(defprotocol SlackerClientProtocol
  (sync-call-remote [this func-name params])
  (async-call-remote [this func-name params cb])
  (close [this]))

(deftype SlackerClient [conn content-type]
  SlackerClientProtocol
  (sync-call-remote [this func-name params]
    (let [request (make-request content-type func-name params)
          response (wait-for-result (conn request) *timeout*)]
      (when-let [[_ resp] response]
        (handle-response resp))))
  (async-call-remote [this func-name params cb]
    (let [request (make-request content-type func-name params)]
      (run-pipeline
       (conn request)
<<<<<<< HEAD
       #(if-let [[_ _ _ code data] %]
          (let [result (handle-response content-type code data)]
            (if-not (nil? cb) (cb result) result))))))
=======
       #(if-let [[_ resp] %]
          (let [result (handle-response resp)]
            (if-not (nil? cb) (cb result))
            result)))))
>>>>>>> d6ea6eba
  (close [this]
    (close-connection conn)))

(defn slackerc
  "Create connection to a slacker server."
  [host port
   & {:keys [content-type]
      :or {content-type :carb}}]
  (let [conn (client #(tcp-client {:host host
                                   :port port
                                   :frame slacker-base-codec}))]
    (SlackerClient. conn content-type)))

(deftype PooledSlackerClient [pool content-type]
  SlackerClientProtocol
  (sync-call-remote [this func-name params]
    (let [conn (.borrowObject pool)
          request (make-request content-type func-name params)
          response (wait-for-result (conn request) *timeout*)]
      (.returnObject pool conn)
      (when-let [[_ resp] response]
        (handle-response resp))))
  (async-call-remote [this func-name params cb]
    (let [conn (.borrowObject pool)
          request (make-request content-type func-name params)]
      (run-pipeline
       (conn request)
       #(do
          (.returnObject pool conn)
<<<<<<< HEAD
          (if-let [[_ _ _ code data] %]
            (let [result (handle-response content-type code data)]
              (if-not (nil? cb) (cb result) result)))))))
=======
          (if-let [[_ resp] %]
            (let [result (handle-response resp)]
              (if-not (nil? cb) (cb result))
              result))))))
>>>>>>> d6ea6eba
  (close [this]
    (.close pool)))

(defn slackerc-pool
  "Create a auto resizable connection pool to slacker server.
  You can set arguments for the pool to control the number of
  connection and the policy when pool is exhausted. Check commons
  pool javadoc for the meaning of each argument:
  http://commons.apache.org/pool/apidocs/org/apache/commons/pool/impl/GenericObjectPool.html"
  [host port
   & {:keys [content-type max-active exhausted-action max-wait max-idle]
      :or {content-type :carb
           max-active 8
           exhausted-action :block
           max-wait -1
           max-idle 8}}]
  (let [pool (connection-pool host port
                              max-active exhausted-action max-wait max-idle)]
    (PooledSlackerClient. pool content-type)))

(defn with-slackerc
  "Invoke remote function with given slacker connection.
  A call-info tuple should be passed in. Usually you don't use this
  function directly. You should define remote call facade with defremote"
  [sc remote-call-info
   & {:keys [async callback]
      :or {async false callback nil}}]
  (let [[fname args] remote-call-info]
    (if (or async (not (nil? callback)))
      (async-call-remote sc fname args callback)
      (sync-call-remote sc fname args))))

(defmacro defremote
  "Define a facade for remote function. You have to provide the
  connection and the function name. (Argument list is not required here.)"
  [sc fname & {:keys [remote-name async callback]
               :or {remote-name nil async false callback nil}}]
  `(defn ~fname [& args#]
     (with-slackerc ~sc
       [(or ~remote-name (name '~fname))
        (into [] args#)]
       :async ~async
       :callback ~callback)))
<|MERGE_RESOLUTION|>--- conflicted
+++ resolved
@@ -45,16 +45,10 @@
     (let [request (make-request content-type func-name params)]
       (run-pipeline
        (conn request)
-<<<<<<< HEAD
-       #(if-let [[_ _ _ code data] %]
-          (let [result (handle-response content-type code data)]
-            (if-not (nil? cb) (cb result) result))))))
-=======
        #(if-let [[_ resp] %]
           (let [result (handle-response resp)]
             (if-not (nil? cb) (cb result))
             result)))))
->>>>>>> d6ea6eba
   (close [this]
     (close-connection conn)))
 
@@ -84,16 +78,10 @@
        (conn request)
        #(do
           (.returnObject pool conn)
-<<<<<<< HEAD
-          (if-let [[_ _ _ code data] %]
-            (let [result (handle-response content-type code data)]
-              (if-not (nil? cb) (cb result) result)))))))
-=======
           (if-let [[_ resp] %]
             (let [result (handle-response resp)]
               (if-not (nil? cb) (cb result))
               result))))))
->>>>>>> d6ea6eba
   (close [this]
     (.close pool)))
 
