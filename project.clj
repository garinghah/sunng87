--- conflicted
+++ resolved
@@ -1,8 +1,4 @@
-<<<<<<< HEAD
-(defproject slacker "0.7.0"
-=======
-(defproject slacker "0.7.1-SNAPSHOT"
->>>>>>> a88de866
+(defproject slacker "0.8.0-SNAPSHOT"
   :description "Transparent, non-invasive RPC by clojure and for clojure"
   :dependencies [[org.clojure/clojure "1.3.0"]
                  [aleph "0.2.1-alpha2-SNAPSHOT"]
