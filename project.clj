--- conflicted
+++ resolved
@@ -1,37 +1,16 @@
-<<<<<<< HEAD
-(defproject info.sunng/slacker "0.4.0-SNAPSHOT"
-  :description "Clojure RPC"
+(defproject slacker "0.7.1-SNAPSHOT"
+  :description "Transparent, non-invasive RPC by clojure and for clojure"
   :dependencies [[org.clojure/clojure "1.3.0"]
-                 [aleph "0.2.1-alpha1"]
-                 [info.sunng/carbonite "0.2.0"]
-                 [cheshire "2.0.4"]
-                 [commons-pool/commons-pool "1.5.6"]
-                 [org.clojure/java.jmx "0.1"]
-                 [org.clojure/tools.logging "0.2.3"]]
-  :dev-dependencies [[codox "0.3.0"]
-                     [lein-exec "0.1"]
-                     [lein-multi "1.0.0"]]
-  :multi-deps {"1.2" [[org.clojure/clojure "1.2.1"]
-                      [aleph "0.2.0"]
-                      [info.sunng/carbonite "0.1.1"]
-                      [cheshire "2.0.4"]
-                      [commons-pool/commons-pool "1.5.6"]
-                      [org.clojure/java.jmx "0.1"]
-                      [org.clojure/tools.logging "0.2.3"]]}
-=======
-(defproject slacker "0.7.0-SNAPSHOT"
-  :description "Transparent, non-invasive RPC by clojure and for clojure"
-  :dependencies [[org.clojure/clojure "1.2.1"]
-                 [aleph "0.2.0"]
+                 [aleph "0.2.1-alpha2-SNAPSHOT"]
                  [info.sunng/carbonite "0.2.2"]
                  [cheshire "2.2.0"]
                  [commons-pool/commons-pool "1.5.6"]
                  [slingshot "0.10.1"]
+                 [org.clojure/java.jmx "0.1"]                 
                  [zookeeper-clj "0.9.2"]
                  [org.clojure/tools.logging "0.2.3"]]
   :dev-dependencies [[codox "0.4.0"]
                      [lein-exec "0.1"]]
->>>>>>> b57df091
   :extra-classpath-dirs ["examples"]
   :run-aliases {:server "slacker.example.server"
                 :client "slacker.example.client"
